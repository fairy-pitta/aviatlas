--- conflicted
+++ resolved
@@ -18,13 +18,8 @@
 taxonomy_df = pd.read_csv(csv_path)
 
 # 再開ファイル
-<<<<<<< HEAD
 progress_path = os.path.join(os.path.dirname(__file__), "..", "last_successful_date.txt")
 def get_start_date(default="2010-01-09"):
-=======
-progress_path = os.path.join(os.path.dirname(__file__), "last_successful_date.txt")
-def get_start_date(default="2025-05-11"):
->>>>>>> e35aebb3
     if os.path.exists(progress_path):
         with open(progress_path, "r") as f:
             return datetime.strptime(f.read().strip(), "%Y-%m-%d")
